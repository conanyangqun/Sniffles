--- conflicted
+++ resolved
@@ -384,17 +384,12 @@
     return svcall
 
 def classify_splits(read,leads,config,main_contig):
-<<<<<<< HEAD
     """
     对从SA中获取的各个leads，分析其SV类型。
     """
     minsvlen_screen=config.minsvlen_screen # 35bp * 0.9
-    maxsvlen_other=minsvlen_screen*5 # 35bp * 0.9 * 5
-=======
-    minsvlen_screen=config.minsvlen_screen
     maxsvlen_other=minsvlen_screen*config.dev_split_max_query_distance_mult
-    min_split_len_bnd=config.bnd_min_split_length
->>>>>>> 481cf285
+    min_split_len_bnd=config.bnd_min_split_length # 35bp * 0.9 * 5
 
     leads.sort(key=lambda ld: ld.qry_start)
     last=leads[0]
