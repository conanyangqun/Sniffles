--- conflicted
+++ resolved
@@ -14,11 +14,7 @@
 try:
     from edlib import align
 except ImportError:
-<<<<<<< HEAD
-    logging.getLogger('sniffles.dependencies').warning('Dependency edlib not installed - alignments are disabled.')
-=======
     logging.getLogger('sniffles.dependencies').info('Dependency edlib not installed - alignments are disabled.')
->>>>>>> b28d4198
     align: Optional[Callable] = None
 
 from sniffles import util
