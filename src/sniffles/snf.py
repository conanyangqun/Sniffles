--- conflicted
+++ resolved
@@ -95,12 +95,9 @@
         return pickle.loads(data)
 
     def write_and_index(self):
-<<<<<<< HEAD
         # 把blocks的数据输出到二进制文件并索引
-=======
         if not self.is_open():
             self.open()
->>>>>>> 481cf285
         offset=0
         for block_id in sorted(self.blocks):
             data=gzip.compress(self.serialize_block(block_id))
@@ -113,14 +110,11 @@
             self.close()
 
     def read_header(self):
-<<<<<<< HEAD
         """
         读取SNF文件第一行，并解析为JSON格式，存储在header变量中。
         """
-=======
         if not self.is_open():
             self.open()
->>>>>>> 481cf285
         try:
             header_text=self.handle.readline()
             self.header_length=len(header_text)
